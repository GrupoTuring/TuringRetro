import numpy as np
from collections import deque
import gym
from gym import spaces
import cv2
cv2.ocl.setUseOpenCL(False)

from retro.examples.discretizer import SonicDiscretizer
from utils.action_wrappers import SMarioKartDiscretizer, MegaManDiscretizer, FZeroDiscretizer

class NoopResetEnv(gym.Wrapper):
    def __init__(self, env, noop_max=30):
        """Sample initial states by taking random number of no-ops on reset.
        No-op is assumed to be action 0.
        """
        gym.Wrapper.__init__(self, env)
        self.noop_max = noop_max
        self.override_num_noops = None
        self.noop_action = 0
        assert env.unwrapped.get_action_meanings()[0] == 'NOOP'

    def reset(self, **kwargs):
        """ Do no-op action for a number of steps in [1, noop_max]."""
        self.env.reset(**kwargs)
        if self.override_num_noops is not None:
            noops = self.override_num_noops
        else:
            noops = self.unwrapped.np_random.randint(1, self.noop_max + 1) #pylint: disable=E1101
        assert noops > 0
        obs = None
        for _ in range(noops):
            obs, _, done, _ = self.env.step(self.noop_action)
            if done:
                obs = self.env.reset(**kwargs)
        return obs

    def step(self, ac):
        return self.env.step(ac)

class FireResetEnv(gym.Wrapper):
    def __init__(self, env):
        """Take action on reset for environments that are fixed until firing."""
        gym.Wrapper.__init__(self, env)
        assert env.unwrapped.get_action_meanings()[1] == 'FIRE'
        assert len(env.unwrapped.get_action_meanings()) >= 3

    def reset(self, **kwargs):
        self.env.reset(**kwargs)
        obs, _, done, _ = self.env.step(1)
        if done:
            self.env.reset(**kwargs)
        obs, _, done, _ = self.env.step(2)
        if done:
            self.env.reset(**kwargs)
        return obs

    def step(self, ac):
        return self.env.step(ac)

class EpisodicLifeEnv(gym.Wrapper):
    def __init__(self, env):
        """Make end-of-life == end-of-episode, but only reset on true game over.
        Done by DeepMind for the DQN and co. since it helps value estimation.
        """
        gym.Wrapper.__init__(self, env)
        self.lives = 0
        self.was_real_done  = True

    def step(self, action):
        obs, reward, done, info = self.env.step(action)
        self.was_real_done = done
        # check current lives, make loss of life terminal,
        # then update lives to handle bonus lives
        lives = self.env.unwrapped.ale.lives()
        if lives < self.lives and lives > 0:
            # for Qbert sometimes we stay in lives == 0 condition for a few frames
            # so it's important to keep lives > 0, so that we only reset once
            # the environment advertises done.
            done = True
        self.lives = lives
        return obs, reward, done, info

    def reset(self, **kwargs):
        """Reset only when lives are exhausted.
        This way all states are still reachable even though lives are episodic,
        and the learner need not know about any of this behind-the-scenes.
        """
        if self.was_real_done:
            obs = self.env.reset(**kwargs)
        else:
            # no-op step to advance from terminal/lost life state
            obs, _, _, _ = self.env.step(0)
        self.lives = self.env.unwrapped.ale.lives()
        return obs

class MaxAndSkipEnv(gym.Wrapper):
    def __init__(self, env, skip=4):
        """Return only every `skip`-th frame"""
        gym.Wrapper.__init__(self, env)
        # most recent raw observations (for max pooling across time steps)
        self._obs_buffer = np.zeros((2,)+env.observation_space.shape, dtype=np.uint8)
        self._skip       = skip

    def step(self, action):
        """Repeat action, sum reward, and max over last observations."""
        total_reward = 0.0
        done = None
        for i in range(self._skip):
            obs, reward, done, info = self.env.step(action)
            if i == self._skip - 2: self._obs_buffer[0] = obs
            if i == self._skip - 1: self._obs_buffer[1] = obs
            total_reward += reward
            if done:
                break
        # Note that the observation on the done=True frame
        # doesn't matter
        max_frame = self._obs_buffer.max(axis=0)

        return max_frame, total_reward, done, info

    def reset(self, **kwargs):
        return self.env.reset(**kwargs)

class ClipRewardEnv(gym.RewardWrapper):
    def __init__(self, env):
        gym.RewardWrapper.__init__(self, env)

    def reward(self, reward):
        """Bin reward to {+1, 0, -1} by its sign."""
        return np.sign(reward)


class WarpFrame(gym.ObservationWrapper):
    def __init__(self, env, width=84, height=84, grayscale=True, dict_space_key=None):
        """
        Warp frames to 84x84 as done in the Nature paper and later work.
        If the environment uses dictionary observations, `dict_space_key` can be specified which indicates which
        observation should be warped.
        """
        super().__init__(env)
        self._width = width
        self._height = height
        self._grayscale = grayscale
        self._key = dict_space_key
        if self._grayscale:
            num_colors = 1
        else:
            num_colors = 3

        new_space = gym.spaces.Box(
            low=0,
            high=255,
            shape=(self._height, self._width, num_colors),
            dtype=np.uint8,
        )
        if self._key is None:
            original_space = self.observation_space
            self.observation_space = new_space
        else:
            original_space = self.observation_space.spaces[self._key]
            self.observation_space.spaces[self._key] = new_space
        assert original_space.dtype == np.uint8 and len(original_space.shape) == 3

    def observation(self, obs):
        if self._key is None:
            frame = obs
        else:
            frame = obs[self._key]

        if self._grayscale:
            frame = cv2.cvtColor(frame, cv2.COLOR_RGB2GRAY)
        frame = cv2.resize(
            frame, (self._width, self._height), interpolation=cv2.INTER_AREA
        )
        if self._grayscale:
            frame = np.expand_dims(frame, -1)

        if self._key is None:
            obs = frame
        else:
            obs = obs.copy()
            obs[self._key] = frame
        return obs

class WarpCutFrame(gym.ObservationWrapper):
    '''Esse wrapper serve para cortar a imagem
        x e y sao as porcentagens de inicio do corte em relacao a imagem original
        width e height sao as porcentagens do tamanho da imagem desejados em 
        relacao a imagem original
        OBS: esse codigo foi planejado somente para ambientes de imagens
    '''
    def __init__(self, env, width=1, height=0.5, x=0, y=0):
        super().__init__(env)
        self._height = int(env.observation_space.shape[0]*height)
        self._width = int(env.observation_space.shape[1]*width)
        self.y = int(env.observation_space.shape[0]*y)
        self.x = int(env.observation_space.shape[1]*x)

        new_space = gym.spaces.Box(
            low=0,
            high=255,
            shape=(self._height,self._width, env.observation_space.shape[2]),
            dtype=np.uint8,
        )
        
        original_space = self.observation_space
        self.observation_space = new_space
        assert original_space.dtype == np.uint8 and len(original_space.shape) == 3

    def observation(self, obs):
    
        frame = obs
        frame = frame[self.y: self.y + self._height, self.x: self.x + self._width]

        obs = frame
        return obs

class FrameStack(gym.Wrapper):
    def __init__(self, env, k):
        """Stack k last frames.
        Returns lazy array, which is much more memory efficient.
        See Also
        --------
        baselines.common.atari_wrappers.LazyFrames
        """
        gym.Wrapper.__init__(self, env)
        self.k = k
        self.frames = deque([], maxlen=k)
        shp = env.observation_space.shape
        self.observation_space = spaces.Box(low=0, high=255, shape=(shp[:-1] + (shp[-1] * k,)), dtype=env.observation_space.dtype)

    def reset(self):
        ob = self.env.reset()
        for _ in range(self.k):
            self.frames.append(ob)
        return self._get_ob()

    def step(self, action):
        ob, reward, done, info = self.env.step(action)
        self.frames.append(ob)
        return self._get_ob(), reward, done, info

    def _get_ob(self):
        assert len(self.frames) == self.k
        return LazyFrames(list(self.frames))

class ScaledFloatFrame(gym.ObservationWrapper):
    def __init__(self, env):
        gym.ObservationWrapper.__init__(self, env)
        self.observation_space = gym.spaces.Box(low=0, high=1, shape=env.observation_space.shape, dtype=np.float32)

    def observation(self, observation):
        # careful! This undoes the memory optimization, use
        # with smaller replay buffers only.
        return np.array(observation).astype(np.float32) / 255.0

class LazyFrames(object):
    def __init__(self, frames):
        """This object ensures that common frames between the observations are only stored once.
        It exists purely to optimize memory usage which can be huge for DQN's 1M frames replay
        buffers.
        This object should only be converted to numpy array before being passed to the model.
        You'd not believe how complex the previous solution was."""
        self._frames = frames
        self._out = None

    def _force(self):
        if self._out is None:
            self._out = np.concatenate(self._frames, axis=-1)
            self._frames = None
        return self._out

    def __array__(self, dtype=None):
        out = self._force()
        if dtype is not None:
            out = out.astype(dtype)
        return out

    def __len__(self):
        return len(self._force())

    def __getitem__(self, i):
        return self._force()[i]

    def count(self):
        frames = self._force()
        return frames.shape[frames.ndim - 1]

    def frame(self, i):
        return self._force()[..., i]

class TimeLimitWrapper(gym.Wrapper):
    def __init__(self, env, max_episode_steps=2500):
        super(TimeLimitWrapper, self).__init__(env)
        self._max_episode_steps = max_episode_steps
        self._elapsed_steps = 0

    def step(self, ac):
        observation, reward, done, info = self.env.step(ac)
        self._elapsed_steps += 1
        if self._elapsed_steps >= self._max_episode_steps:
            done = True
            info['TimeLimit.truncated'] = True
        return observation, reward, done, info

    def reset(self, **kwargs):
        self._elapsed_steps = 0
        return self.env.reset(**kwargs)

class ObsReshape(gym.ObservationWrapper):
    def __init__(self, env):
        gym.ObservationWrapper.__init__(self, env)
        new_shape = (env.observation_space.shape[2], env.observation_space.shape[1], env.observation_space.shape[0])
        self.observation_space = gym.spaces.Box(low=0, high=1, shape=new_shape, dtype=np.float32)

    def observation(self, observation):
        observation = np.swapaxes(observation, -3, -1)
        observation = np.swapaxes(observation, -1, -2)
        return observation

class DiscountRewardEnv(gym.RewardWrapper):
    def __init__(self, env, discount=0.005):
        gym.RewardWrapper.__init__(self, env)
        self.discount = discount

    def reward(self, reward):
        return (reward - self.discount)

class PenalizeDoneWrapper(gym.Wrapper):
  def __init__(self, env, penalty=1):
    super(PenalizeDoneWrapper, self).__init__(env)
    self.penalty = penalty

  def step(self, action):
    obs, reward, done, info = self.env.step(action)
    if done:
        reward -= self.penalty
    return obs, reward, done, info

<<<<<<< HEAD
def wrap_retro(env, transpose=True):
=======
class MultipleStates(gym.Wrapper):
    """This wrapper randomly loads a state listed in the state_names
    upon reset"""
    def __init__(self, env, state_names = -1):
        gym.Wrapper.__init__(self, env)
        self.state_names = state_names
        
    def reset(self):
        if type(self.state_names) == list:
            state = np.random.choice(self.state_names)
            self.env.load_state(state)
        return self.env.reset()


def wrap_retro(env):
>>>>>>> 8cdf752b
    """Configure environment for Retro environment."""
    env = MaxAndSkipEnv(env, skip=4)
    env = WarpFrame(env)
    env = FrameStack(env, 4)
    env = ScaledFloatFrame(env)
    if transpose:
        env = ObsReshape(env)
    env = SonicDiscretizer(env)
    return env

def wrap_mario_kart(env, transpose=True):
    """Configure environment for Mario Kart environment."""
    env = MaxAndSkipEnv(env, skip=4)
    env = WarpCutFrame(env)
    env = WarpFrame(env)
    env = FrameStack(env, 4)
    env = ScaledFloatFrame(env)
    if transpose:
        env = ObsReshape(env)
    env = TimeLimitWrapper(env)
    env = PenalizeDoneWrapper(env)
    env = SMarioKartDiscretizer(env)
    return env

def wrap_fzero(env, transpose=True):
    """Configure environment for F-Zero environment."""
    env = MaxAndSkipEnv(env, skip=4)
    env = WarpFrame(env)
    env = FrameStack(env, 4)
    env = ScaledFloatFrame(env)
    if transpose:
        env = ObsReshape(env)
    env = FZeroDiscretizer(env)
    return env

def wrap_megaman(env, transpose=True):
    """Configure environment for MegaMan 2 environment."""
    env = MaxAndSkipEnv(env, skip=4)
    env = WarpFrame(env)
    env = FrameStack(env, 4)
    env = ScaledFloatFrame(env)
    if transpose:
        env = ObsReshape(env)
    env = MegaManDiscretizer(env)
    return env

def get_wrapper(game):
    wrapper_dict = {"SuperMarioKart-Snes": wrap_mario_kart,
                    "FZero-Snes": wrap_fzero,
                    "MegaMan2-Nes": wrap_megaman}

    return wrapper_dict[game]<|MERGE_RESOLUTION|>--- conflicted
+++ resolved
@@ -337,9 +337,6 @@
         reward -= self.penalty
     return obs, reward, done, info
 
-<<<<<<< HEAD
-def wrap_retro(env, transpose=True):
-=======
 class MultipleStates(gym.Wrapper):
     """This wrapper randomly loads a state listed in the state_names
     upon reset"""
@@ -353,9 +350,7 @@
             self.env.load_state(state)
         return self.env.reset()
 
-
-def wrap_retro(env):
->>>>>>> 8cdf752b
+def wrap_retro(env, transpose=True):
     """Configure environment for Retro environment."""
     env = MaxAndSkipEnv(env, skip=4)
     env = WarpFrame(env)
